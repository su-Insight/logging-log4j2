////
    Licensed to the Apache Software Foundation (ASF) under one or more
    contributor license agreements.  See the NOTICE file distributed with
    this work for additional information regarding copyright ownership.
    The ASF licenses this file to You under the Apache License, Version 2.0
    (the "License"); you may not use this file except in compliance with
    the License.  You may obtain a copy of the License at

         http://www.apache.org/licenses/LICENSE-2.0

    Unless required by applicable law or agreed to in writing, software
    distributed under the License is distributed on an "AS IS" BASIS,
    WITHOUT WARRANTIES OR CONDITIONS OF ANY KIND, either express or implied.
    See the License for the specific language governing permissions and
    limitations under the License.
////
= Architecture

== Main Components

Log4j uses the classes shown in the diagram below.

image:Log4jClasses.jpg[Log4j 2 Class Relationships,title="Log4j 2 Class Relationships"]

Applications using the Log4j 2 API will request a Logger with a specific
name from the LogManager. The LogManager will locate the appropriate
LoggerContext and then obtain the Logger from it. If the Logger must be
created it will be associated with the LoggerConfig that contains either
a) the same name as the Logger, b) the name of a parent package, or c)
the root LoggerConfig. LoggerConfig objects are created from Logger
declarations in the configuration. The LoggerConfig is associated with
the Appenders that deliver the LogEvents.

<<<<<<< HEAD
[#logger-hierarchy]
=======
[id=logger-hierarchy]
>>>>>>> 342e1d3f
=== Logger Hierarchy

The first and foremost advantage of any logging API over plain
`System.out.println()` resides in its ability to disable certain log
statements while allowing others to print unhindered. This capability
assumes that the logging space, that is, the space of all possible
logging statements, is categorized according to some developer-chosen
criteria.

In Log4j 1.x the Logger Hierarchy was maintained through a relationship
between Loggers. In Log4j 2 this relationship no longer exists. Instead,
the hierarchy is maintained in the relationship between LoggerConfig
objects.

Loggers and LoggerConfigs are named entities. Logger names are
case-sensitive and they follow the hierarchical naming rule:

Named Hierarchy::
A LoggerConfig is said to be an _ancestor_ of another LoggerConfig if
its name followed by a dot is a prefix of the _descendant_ logger
name. A LoggerConfig is said to be a _parent_ of a _child_
LoggerConfig if there are no ancestors between itself and the
descendant LoggerConfig.

For example, the LoggerConfig named `"com.foo"` is a parent of the
LoggerConfig named `"com.foo.Bar"`. Similarly, `"java"` is a parent of
`"java.util"` and an ancestor of `"java.util.Vector"`. This naming
scheme should be familiar to most developers.

The root LoggerConfig resides at the top of the LoggerConfig hierarchy.
It is exceptional in that it always exists and it is part of every
hierarchy. A Logger that is directly linked to the root LoggerConfig can
be obtained as follows:

[source,java]
----
Logger logger = LogManager.getLogger(LogManager.ROOT_LOGGER_NAME);
----

Alternatively, and more simply:

[source,java]
----
Logger logger = LogManager.getRootLogger();
----

All other Loggers can be retrieved using the
{log4j2-url}/javadoc/log4j-api/org/apache/logging/log4j/LogManager.html#getLogger(java.lang.String)[`LogManager.getLogger`]
static method by passing the name of the desired Logger. Further
information on the Logging API can be found in the
xref:manual/api.adoc[Log4j API].

=== LoggerContext

The
link:../javadoc/log4j-core/org/apache/logging/log4j/core/LoggerContext.html[`LoggerContext`]
acts as the anchor point for the Logging system. However, it is possible
to have multiple active LoggerContexts in an application depending on
the circumstances. More details on the LoggerContext are in the
xref:manual/logsep.adoc[Log Separation] section.

=== Configuration

Every LoggerContext has an active
link:../javadoc/log4j-core/org/apache/logging/log4j/core/config/Configuration.html[`Configuration`].
The Configuration contains all the Appenders, context-wide Filters,
LoggerConfigs and contains the reference to the StrSubstitutor. 
During reconfiguration, two Configuration objects will exist. Once all Loggers
have been redirected to the new Configuration, the old Configuration
will be stopped and discarded.

=== Logger

As stated previously, Loggers are created by calling
{log4j2-url}/javadoc/log4j-api/org/apache/logging/log4j/LogManager.html#getLogger(java.lang.String)[`LogManager.getLogger`].
The Logger itself performs no direct actions. It simply has a name and
is associated with a LoggerConfig. It extends
{log4j2-url}/javadoc/log4j-api/org/apache/logging/log4j/spi/AbstractLogger.html[`AbstractLogger`]
and implements the required methods. As the configuration is modified
Loggers may become associated with a different LoggerConfig, thus
causing their behavior to be modified.

Retrieving Loggers

Calling the `LogManager.getLogger` method with the same name will always
return a reference to the same Logger object.

For example, in

[source,java]
----
Logger x = LogManager.getLogger("wombat");
Logger y = LogManager.getLogger("wombat");
----

`x` and `y` refer to _exactly_ the same Logger object.

Configuration of the log4j environment is typically done at application
initialization. The preferred way is by reading a configuration file.
This is discussed in xref:manual/configuration.adoc[Configuration].

Log4j makes it easy to name Loggers by _software component_. This can be
accomplished by instantiating a Logger in each class, with the logger
name equal to the fully qualified name of the class. This is a useful
and straightforward method of defining loggers. As the log output bears
the name of the generating Logger, this naming strategy makes it easy to
identify the origin of a log message. However, this is only one
possible, albeit common, strategy for naming loggers. Log4j does not
restrict the possible set of loggers. The developer is free to name the
loggers as desired.

Since naming Loggers after their owning class is such a common idiom,
the convenience method `LogManager.getLogger()` is provided to
automatically use the calling class's fully qualified class name as the
Logger name.

Nevertheless, naming loggers after the class where they are located
seems to be the best strategy known so far.

[#loggerconfig]
=== LoggerConfig

link:../javadoc/log4j-core/org/apache/logging/log4j/core/config/LoggerConfig.html[`LoggerConfig`]
objects are created when Loggers are declared in the logging
configuration. The LoggerConfig contains a set of Filters that must
allow the LogEvent to pass before it will be passed to any Appenders. It
contains references to the set of Appenders that should be used to
process the event.

==== Log Levels

LoggerConfigs will be assigned a Log
{log4j2-url}/javadoc/log4j-api/org/apache/logging/log4j/Level.html[`Level`].
The set of built-in levels includes ALL, TRACE, DEBUG, INFO, WARN, ERROR,
FATAL, and OFF. Log4j 2 also supports {log4j2-url}/manual/customloglevels.adoc[custom log
levels]. Another mechanism for getting more granularity is to use
{log4j2-url}/manual/markers.adoc[markers] instead. The OFF and ALL
levels are not intended to be used on calls to the logging API.
Specifying OFF in the configuration implies no logging events should
match while specifying ALL would mean all events match, including custom
events. However, OFF can be used on logging API calls in special cases
where the event should always be logged regardless of the configuration.
However, it is generally recommended that a Marker with a corresponding
global Marker Filter be used instead.

http://logging.apache.org/log4j/1.2/manual.html[Log4j 1.x] and
http://logback.qos.ch/manual/architecture.html#effectiveLevel[Logback]
both have the concept of "Level Inheritance". In Log4j 2, Loggers and
LoggerConfigs are two different objects so this concept is implemented
differently. Each Logger references the appropriate LoggerConfig which
in turn can reference its parent, thus achieving the same effect.

Below are five tables with various assigned level values and the
resulting levels that will be associated with each Logger. Note that in
all these cases if the root LoggerConfig is not configured a default
Level will be assigned to it.

.Example 1
[cols=",,,",options="header",]
|====================================================================
|Logger Name |Assigned LoggerConfig |LoggerConfig Level |Logger Level
|root |root |DEBUG |DEBUG
|X |root |DEBUG |DEBUG
|X.Y |root |DEBUG |DEBUG
|X.Y.Z |root |DEBUG |DEBUG
|====================================================================

In example 1 above, only the root logger is configured and has a Log
Level. All the other Loggers reference the root LoggerConfig and use its
Level.

.Example 2
[cols=",,,",options="header",]
|=============================================================
|Logger Name |Assigned LoggerConfig |LoggerConfig Level |Level
|root |root |DEBUG |DEBUG
|X |X |ERROR |ERROR
|X.Y |X.Y |INFO |INFO
|X.Y.Z |X.Y.Z |WARN |WARN
|=============================================================

In example 2, all loggers have a configured LoggerConfig and obtain
their Level from it.

.Example 3
[cols=",,,",options="header",]
|=============================================================
|Logger Name |Assigned LoggerConfig |LoggerConfig Level |Level
|root |root |DEBUG |DEBUG
|X |X |ERROR |ERROR
|X.Y |X |ERROR |ERROR
|X.Y.Z |X.Y.Z |WARN |WARN
|=============================================================

In example 3, the loggers`root`, `X` and `X.Y.Z` each have a configured
LoggerConfig with the same name. The Logger `X.Y` does not have a
configured LoggerConfig with a matching name so uses the configuration
of LoggerConfig `X` since that is the LoggerConfig whose name has the
the longest match to the start of the Logger's name.

.Example 4
[cols=",,,",options="header",]
|=============================================================
|Logger Name |Assigned LoggerConfig |LoggerConfig Level |level
|root |root |DEBUG |DEBUG
|X |X |ERROR |ERROR
|X.Y |X |ERROR |ERROR
|X.Y.Z |X |ERROR |ERROR
|=============================================================

In example 4, the loggers `root` and `X` each have a Configured
LoggerConfig with the same name. The loggers `X.Y` and `X.Y.Z` do not
have configured LoggerConfigs and so get their Level from the
LoggerConfig assigned to them, `X`, since it is the LoggerConfig whose
name has the longest match to the start of the Logger's name.

.Example 5
[cols=",,,",options="header",]
|=============================================================
|Logger Name |Assigned LoggerConfig |LoggerConfig Level |level
|root |root |DEBUG |DEBUG
|X |X |ERROR |ERROR
|X.Y |X.Y |INFO |INFO
|X.YZ |X |ERROR |ERROR
|=============================================================

In example 5, the loggers `root`.`X`, and `X.Y` each has a configured
LoggerConfig with the same name. The logger `X.YZ` does not have
configured LoggerConfig and so gets its Level from the LoggerConfig
assigned to it, `X`, since it is the LoggerConfig whose name has the
longest match to the start of the Logger's name. It is not associated
with LoggerConfig `X.Y` since tokens after periods must match exactly.

.Example 6
[cols=4*,options="header"]
|===
|Logger Name |Assigned LoggerConfig |LoggerConfig Level |Level
|root |root |DEBUG |DEBUG
|X |X |ERROR |ERROR
|X.Y |X.Y | |ERROR
|X.Y.Z |X.Y | |ERROR
|===

In example 6, LoggerConfig X.Y has no configured level so it inherits
its level from LoggerConfig X. Logger X.Y.Z uses LoggerConfig X.Y since
it doesn't have a LoggerConfig with a name that exactly matches. It too
inherits its logging level from LoggerConfig X.

The table below illustrates how Level filtering works. In the table, 
the vertical header shows the Level of the LogEvent, while the horizontal
header shows the Level associated with the appropriate LoggerConfig. The
intersection identifies whether the LogEvent would be allowed to pass
for further processing (Yes) or discarded (No).

[cols=8*,options="header"]
|===
|Event Level
7+|LoggerConfig Level

|  |`TRACE` |`DEBUG` |`INFO` |`WARN` |`ERROR` |`FATAL` |`OFF`

|`ALL` |❌ |❌ |❌ |❌ |❌ |❌ |❌

|`TRACE` |✅ |❌ |❌ |❌ |❌ |❌ |❌

|`DEBUG` |✅ |✅ |❌ |❌ |❌ |❌ |❌

|`INFO` |✅ |✅ |✅ |❌ |❌ |❌ |❌

|`WARN` |✅ |✅ |✅ |✅ |❌ |❌ |❌

|`ERROR` |✅ |✅ |✅ |✅ |✅ |❌ |❌

|`FATAL` |✅ |✅ |✅ |✅ |✅ |✅ |❌

|`OFF` |✅ |✅ |✅ |✅ |✅ |✅ |✅
|===

=== Filter

In addition to the automatic log Level filtering that takes place as
described in the previous section, Log4j provides
link:../javadoc/log4j-core/org/apache/logging/log4j/core/Filter.html[`Filter`]s
that can be applied before control is passed to any LoggerConfig, after
control is passed to a LoggerConfig but before calling any Appenders,
after control is passed to a LoggerConfig but before calling a specific
Appender, and on each Appender. In a manner very similar to firewall
filters, each Filter can return one of three results, `Accept`, `Deny`
or `Neutral`. A response of `Accept` means that no other Filters should
be called and the event should progress. A response of `Deny` means the
event should be immediately ignored and control should be returned to
the caller. A response of `Neutral` indicates the event should be passed
to other Filters. If there are no other Filters the event will be
processed.

Although an event may be accepted by a Filter the event still might not
be logged. This can happen when the event is accepted by the
pre-LoggerConfig Filter but is then denied by a LoggerConfig filter or
is denied by all Appenders.

=== Appender

The ability to selectively enable or disable logging requests based on
their logger is only part of the picture. Log4j allows logging requests
to print to multiple destinations. In log4j speak, an output destination
is called an
link:../javadoc/log4j-core/org/apache/logging/log4j/core/Appender.html[`Appender`].
Currently, appenders exist for the console, files, remote socket
servers, Apache Flume, remote UNIX Syslog daemons, and various
database APIs. See the section on xref:manual/appenders.adoc[Appenders] for
more details on the various types available. More than one Appender can
be attached to a Logger.

An Appender can be added to a Logger by calling the
link:../javadoc/log4j-core/org/apache/logging/log4j/core/config/Configuration.html#addLoggerAppender(org.apache.logging.log4j.core.Logger,%20org.apache.logging.log4j.core.Appender)[`addLoggerAppender`]
method of the current Configuration. If a LoggerConfig matching the name
of the Logger does not exist, one will be created, and the Appender will be
attached to it and then all Loggers will be notified to update their
LoggerConfig references.

*Each enabled logging request for a given logger will be forwarded to
all the appenders in that Logger's LoggerConfig as well as the Appenders
of the LoggerConfig's parents.* In other words, Appenders are inherited
additively from the LoggerConfig hierarchy. For example, if a console
appender is added to the root logger, then all enabled logging requests
will at least print on the console. If in addition a file appender is
added to a LoggerConfig, say _C_, then enabled logging requests for _C_
and _C_'s children will print in a file _and_ on the console. It is
possible to override this default behavior so that Appender accumulation
is no longer additive by setting `additivity="false"` on the Logger
declaration in the configuration file.

The rules governing appender additivity are summarized below.

Appender Additivity::
The output of a log statement of Logger _L_ will go to all the
Appenders in the LoggerConfig associated with _L_ and the ancestors of
that LoggerConfig. This is the meaning of the term "appender
additivity".
+
However, if an ancestor of the LoggerConfig associated with Logger
_L_, say _P_, has the additivity flag set to `false`, then _L_'s
output will be directed to all the appenders in _L_'s LoggerConfig and
it's ancestors up to and including _P_ but not the Appenders in any of
the ancestors of _P_.
+
Loggers have their additivity flag set to `true` by default.

The table below shows an example:

|===
|Logger Name |Added Appenders |Additivity Flag |Output Targets |Comment

|root
|A1
|not applicable
|A1
|The root logger has no parent so additivity does not apply to it.

|x
|A-x1, A-x2
|true
|A1, A-x1, A-x2
|Appenders of "x" and root.

|x.y
|none
|true
|A1, A-x1, A-x2
|Appenders of "x" and root. It would not be typical to configure a Logger with no Appenders.

|x.y.z
|A-xyz1
|true
|A1, A-x1, A-x2, A-xyz1
|Appenders in "x.y.z", "x" and root.

|security
|A-sec
|false
|A-sec
|No appender accumulation since the additivity flag is set to `false`.

|security.access
|none
|true
|A-sec
|Only appenders of "security" because the additivity flag in "security" is set to `false`.
|===

=== Layout

More often than not, users wish to customize not only the output
destination but also the output format. This is accomplished by
associating a
link:../javadoc/log4j-core/org/apache/logging/log4j/core/Layout.html[`Layout`]
with an Appender. The Layout is responsible for formatting the LogEvent
according to the user's wishes, whereas an appender takes care of
sending the formatted output to its destination. The
link:../javadoc/log4j-core/org/apache/logging/log4j/core/layout/PatternLayout.html[`PatternLayout`],
part of the standard log4j distribution, lets the user specify the
output format according to conversion patterns similar to the C language
`printf()` function.

For example, the PatternLayout with the conversion pattern "%r [%t] %-5p
%c - %m%n" will output something akin to:

....
176 [main] INFO  org.foo.Bar - Located nearest gas station.
....

The first field is the number of milliseconds elapsed since the start of
the program. The second field is the thread making the log request. The
third field is the level of the log statement. The fourth field is the
name of the logger associated with the log request. The text after the
'-' is the message of the statement.

Log4j comes with many different xref:manual/layouts.adoc[Layouts] for various
use cases such as JSON, XML, HTML, and Syslog (including the new RFC
5424 version). Other appenders such as the database connectors fill in
specified fields instead of a particular textual layout.

Just as importantly, log4j will render the content of the log message
according to user-specified criteria. For example, if you frequently
need to log `Oranges`, an object type used in your current project, then
you can create an OrangeMessage that accepts an Orange instance and pass
that to Log4j so that the Orange object can be formatted into an
appropriate byte array when required.

=== StrSubstitutor and StrLookup

The
link:../javadoc/log4j-core/org/apache/logging/log4j/core/lookup/StrSubstitutor.html[`StrSubstitutor`]
class and
link:../javadoc/log4j-core/org/apache/logging/log4j/core/lookup/StrLookup.html[`StrLookup`]
interface was borrowed from
https://commons.apache.org/proper/commons-lang/[Apache Commons Lang] and
then modified to support evaluating LogEvents. In addition the
link:../javadoc/log4j-core/org/apache/logging/log4j/core/lookup/Interpolator.html[`Interpolator`]
class was borrowed from Apache Commons Configuration to allow the
StrSubstitutor to evaluate variables from multiple StrLookups. It
too was modified to support evaluating LogEvents. Together these provide
a mechanism to allow the configuration to reference variables coming
from System Properties, the configuration file, the ThreadContext Map,
StructuredData in the LogEvent. The variables can either be resolved
when the configuration is processed or as each event is processed if
the component is capable of handling it. See xref:manual/lookups.adoc[Lookups]
for more information.<|MERGE_RESOLUTION|>--- conflicted
+++ resolved
@@ -31,11 +31,7 @@
 declarations in the configuration. The LoggerConfig is associated with
 the Appenders that deliver the LogEvents.
 
-<<<<<<< HEAD
-[#logger-hierarchy]
-=======
 [id=logger-hierarchy]
->>>>>>> 342e1d3f
 === Logger Hierarchy
 
 The first and foremost advantage of any logging API over plain
@@ -102,7 +98,7 @@
 Every LoggerContext has an active
 link:../javadoc/log4j-core/org/apache/logging/log4j/core/config/Configuration.html[`Configuration`].
 The Configuration contains all the Appenders, context-wide Filters,
-LoggerConfigs and contains the reference to the StrSubstitutor. 
+LoggerConfigs and contains the reference to the StrSubstitutor.
 During reconfiguration, two Configuration objects will exist. Once all Loggers
 have been redirected to the new Configuration, the old Configuration
 will be stopped and discarded.
@@ -284,7 +280,7 @@
 it doesn't have a LoggerConfig with a name that exactly matches. It too
 inherits its logging level from LoggerConfig X.
 
-The table below illustrates how Level filtering works. In the table, 
+The table below illustrates how Level filtering works. In the table,
 the vertical header shows the Level of the LogEvent, while the horizontal
 header shows the Level associated with the appropriate LoggerConfig. The
 intersection identifies whether the LogEvent would be allowed to pass
