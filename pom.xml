--- conflicted
+++ resolved
@@ -304,7 +304,7 @@
   <properties>
 
     <!-- project version -->
-    <revision>2.21.0</revision>
+    <revision>2.21.0-SNAPSHOT</revision>
 
     <!-- =================
          Common properties
@@ -314,21 +314,11 @@
     <maven.compiler.target>${maven.compiler.release}</maven.compiler.target>
     <!-- JDK version of the main Maven process (used in ASF parent POM) -->
     <minimalJavaBuildVersion>[11,12)</minimalJavaBuildVersion>
-<<<<<<< HEAD
-    <project.build.sourceEncoding>UTF-8</project.build.sourceEncoding>
-    <!-- Fixed `project.build.outputTimestamp` is required for reproducible builds: https://maven.apache.org/guides/mini/guide-reproducible-builds.html -->
-    <project.build.outputTimestamp>1676697577</project.build.outputTimestamp>
-    <docLabel>Site Documentation</docLabel>
-    <projectDir />
-    <module.name />
-    <spotbugs.maxRank>9</spotbugs.maxRank>
-=======
     <docLabel>Site Documentation</docLabel>
     <projectDir />
     <module.name />
     <!-- TODO: fix errors and re-enable SpotBugs -->
     <spotbugs.skip>true</spotbugs.skip>
->>>>>>> d6563e34
 
     <!-- ========================
          Site-specific properties
@@ -660,38 +650,6 @@
     </dependencies>
   </dependencyManagement>
 
-<<<<<<< HEAD
-  <!-- Common annotations used in all the modules -->
-  <dependencies>
-
-    <dependency>
-      <groupId>biz.aQute.bnd</groupId>
-      <artifactId>biz.aQute.bnd.annotation</artifactId>
-      <scope>provided</scope>
-    </dependency>
-
-    <dependency>
-      <groupId>com.github.spotbugs</groupId>
-      <artifactId>spotbugs-annotations</artifactId>
-      <scope>provided</scope>
-    </dependency>
-
-    <dependency>
-      <groupId>org.osgi</groupId>
-      <artifactId>osgi.annotation</artifactId>
-      <scope>provided</scope>
-    </dependency>
-
-    <dependency>
-      <groupId>org.osgi</groupId>
-      <artifactId>org.osgi.annotation.bundle</artifactId>
-      <scope>provided</scope>
-    </dependency>
-
-  </dependencies>
-
-=======
->>>>>>> d6563e34
   <build>
 
     <plugins>
