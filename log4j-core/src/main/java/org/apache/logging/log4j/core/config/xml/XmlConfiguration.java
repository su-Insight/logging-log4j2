/*
 * Licensed to the Apache Software Foundation (ASF) under one or more
 * contributor license agreements.  See the NOTICE file distributed with
 * this work for additional information regarding copyright ownership.
 * The ASF licenses this file to you under the Apache License, Version 2.0
 * (the "License"); you may not use this file except in compliance with
 * the License.  You may obtain a copy of the License at
 *
 *      http://www.apache.org/licenses/LICENSE-2.0
 *
 * Unless required by applicable law or agreed to in writing, software
 * distributed under the License is distributed on an "AS IS" BASIS,
 * WITHOUT WARRANTIES OR CONDITIONS OF ANY KIND, either express or implied.
 * See the License for the specific language governing permissions and
 * limitations under the License.
 */
package org.apache.logging.log4j.core.config.xml;

import edu.umd.cs.findbugs.annotations.SuppressFBWarnings;
import java.io.ByteArrayInputStream;
import java.io.File;
import java.io.IOException;
import java.io.InputStream;
import java.util.ArrayList;
import java.util.Arrays;
import java.util.List;
import java.util.Map;
import javax.xml.XMLConstants;
import javax.xml.parsers.DocumentBuilder;
import javax.xml.parsers.DocumentBuilderFactory;
import javax.xml.parsers.ParserConfigurationException;
import javax.xml.transform.stream.StreamSource;
import javax.xml.validation.Schema;
import javax.xml.validation.SchemaFactory;
import javax.xml.validation.Validator;
import org.apache.logging.log4j.core.LoggerContext;
import org.apache.logging.log4j.core.config.AbstractConfiguration;
import org.apache.logging.log4j.core.config.Configuration;
import org.apache.logging.log4j.core.config.ConfigurationSource;
import org.apache.logging.log4j.core.config.Node;
import org.apache.logging.log4j.core.config.Reconfigurable;
import org.apache.logging.log4j.core.config.plugins.util.PluginType;
import org.apache.logging.log4j.core.config.status.StatusConfiguration;
import org.apache.logging.log4j.core.util.Closer;
import org.apache.logging.log4j.core.util.Integers;
import org.apache.logging.log4j.core.util.Loader;
import org.apache.logging.log4j.core.util.Patterns;
import org.apache.logging.log4j.core.util.Throwables;
import org.w3c.dom.Attr;
import org.w3c.dom.Document;
import org.w3c.dom.Element;
import org.w3c.dom.NamedNodeMap;
import org.w3c.dom.NodeList;
import org.w3c.dom.Text;
import org.xml.sax.InputSource;
import org.xml.sax.SAXException;

/**
 * Creates a Node hierarchy from an XML file.
 */
public class XmlConfiguration extends AbstractConfiguration implements Reconfigurable {

    private static final String XINCLUDE_FIXUP_LANGUAGE = "http://apache.org/xml/features/xinclude/fixup-language";
    private static final String XINCLUDE_FIXUP_BASE_URIS = "http://apache.org/xml/features/xinclude/fixup-base-uris";

    private final List<Status> status = new ArrayList<>();
    private Element rootElement;
    private boolean strict;
    private String schemaResource;

    @SuppressFBWarnings(
            value = "XXE_DOCUMENT",
            justification = "The `newDocumentBuilder` method disables DTD processing.")
    public XmlConfiguration(final LoggerContext loggerContext, final ConfigurationSource configSource) {
        super(loggerContext, configSource);
        final File configFile = configSource.getFile();
        byte[] buffer = null;

        try {
            final InputStream configStream = configSource.getInputStream();
            try {
                buffer = toByteArray(configStream);
            } finally {
                Closer.closeSilently(configStream);
            }
            final InputSource source = new InputSource(new ByteArrayInputStream(buffer));
            source.setSystemId(configSource.getLocation());
            final DocumentBuilder documentBuilder = newDocumentBuilder(true);
            Document document;
            try {
                document = documentBuilder.parse(source);
            } catch (final Exception e) {
                // LOG4J2-1127
                final Throwable throwable = Throwables.getRootCause(e);
                if (throwable instanceof UnsupportedOperationException) {
                    LOGGER.warn(
                            "The DocumentBuilder {} does not support an operation: {}."
                                    + "Trying again without XInclude...",
                            documentBuilder,
                            e);
                    document = newDocumentBuilder(false).parse(source);
                } else {
                    throw e;
                }
            }
            rootElement = document.getDocumentElement();
            final Map<String, String> attrs = processAttributes(rootNode, rootElement);
            final StatusConfiguration statusConfig = new StatusConfiguration().withStatus(getDefaultStatus());
            int monitorIntervalSeconds = 0;
            for (final Map.Entry<String, String> entry : attrs.entrySet()) {
                final String key = entry.getKey();
                final String value = getConfigurationStrSubstitutor().replace(entry.getValue());
                if ("status".equalsIgnoreCase(key)) {
                    statusConfig.withStatus(value);
                } else if ("dest".equalsIgnoreCase(key)) {
                    statusConfig.withDestination(value);
                } else if ("shutdownHook".equalsIgnoreCase(key)) {
                    isShutdownHookEnabled = !"disable".equalsIgnoreCase(value);
                } else if ("shutdownTimeout".equalsIgnoreCase(key)) {
                    shutdownTimeoutMillis = Long.parseLong(value);
                } else if ("packages".equalsIgnoreCase(key)) {
                    pluginPackages.addAll(Arrays.asList(value.split(Patterns.COMMA_SEPARATOR)));
                } else if ("name".equalsIgnoreCase(key)) {
                    setName(value);
                } else if ("strict".equalsIgnoreCase(key)) {
                    strict = Boolean.parseBoolean(value);
                } else if ("schema".equalsIgnoreCase(key)) {
                    schemaResource = value;
                } else if ("monitorInterval".equalsIgnoreCase(key)) {
                    monitorIntervalSeconds = Integers.parseInt(value);
                } else if ("advertiser".equalsIgnoreCase(key)) {
                    createAdvertiser(value, configSource, buffer, "text/xml");
                }
            }
            initializeWatchers(this, configSource, monitorIntervalSeconds);
            statusConfig.initialize();
        } catch (final SAXException | IOException | ParserConfigurationException e) {
            LOGGER.error("Error parsing " + configSource.getLocation(), e);
        }
        if (strict && schemaResource != null && buffer != null) {
            try (final InputStream is =
                    Loader.getResourceAsStream(schemaResource, XmlConfiguration.class.getClassLoader())) {
                if (is != null) {
<<<<<<< HEAD
                    final javax.xml.transform.Source src = new StreamSource(is);
=======
                    final javax.xml.transform.Source src = new StreamSource(is, schemaResource);
>>>>>>> a162b7c3
                    final SchemaFactory factory = SchemaFactory.newInstance(XMLConstants.W3C_XML_SCHEMA_NS_URI);
                    Schema schema = null;
                    try {
                        schema = factory.newSchema(src);
                    } catch (final SAXException ex) {
                        LOGGER.error("Error parsing Log4j schema", ex);
                    }
                    if (schema != null) {
                        final Validator validator = schema.newValidator();
                        try {
                            validator.validate(new StreamSource(new ByteArrayInputStream(buffer)));
                        } catch (final IOException ioe) {
                            LOGGER.error("Error reading configuration for validation", ioe);
                        } catch (final SAXException ex) {
                            LOGGER.error("Error validating configuration", ex);
                        }
                    }
                }
            } catch (final Exception ex) {
                LOGGER.error("Unable to access schema {}", this.schemaResource, ex);
            }
        }

        if (getName() == null) {
            setName(configSource.getLocation());
        }
    }

    /**
     * Creates a new DocumentBuilder suitable for parsing a configuration file.
     *
     * @param xIncludeAware enabled XInclude
     * @return a new DocumentBuilder
     * @throws ParserConfigurationException
     */
    static DocumentBuilder newDocumentBuilder(final boolean xIncludeAware) throws ParserConfigurationException {
        final DocumentBuilderFactory factory = DocumentBuilderFactory.newInstance();
        factory.setNamespaceAware(true);

        disableDtdProcessing(factory);

        if (xIncludeAware) {
            enableXInclude(factory);
        }
        return factory.newDocumentBuilder();
    }

    private static void disableDtdProcessing(final DocumentBuilderFactory factory) {
        factory.setValidating(false);
        factory.setExpandEntityReferences(false);
        setFeature(factory, "http://xml.org/sax/features/external-general-entities", false);
        setFeature(factory, "http://xml.org/sax/features/external-parameter-entities", false);
        setFeature(factory, "http://apache.org/xml/features/nonvalidating/load-external-dtd", false);
    }

    private static void setFeature(
            final DocumentBuilderFactory factory, final String featureName, final boolean value) {
        try {
            factory.setFeature(featureName, value);
        } catch (final ParserConfigurationException e) {
            LOGGER.warn(
                    "The DocumentBuilderFactory [{}] does not support the feature [{}]: {}", factory, featureName, e);
        } catch (final AbstractMethodError err) {
            LOGGER.warn(
                    "The DocumentBuilderFactory [{}] is out of date and does not support setFeature: {}", factory, err);
        }
    }

    /**
     * Enables XInclude for the given DocumentBuilderFactory
     *
     * @param factory a DocumentBuilderFactory
     */
    private static void enableXInclude(final DocumentBuilderFactory factory) {
        try {
            // Alternative: We set if a system property on the command line is set, for example:
            // -DLog4j.XInclude=true
            factory.setXIncludeAware(true);
            // LOG4J2-3531: Xerces only checks if the feature is supported when creating a factory. To reproduce:
            // -Dorg.apache.xerces.xni.parser.XMLParserConfiguration=org.apache.xerces.parsers.XML11NonValidatingConfiguration
            factory.newDocumentBuilder();
        } catch (final UnsupportedOperationException | ParserConfigurationException e) {
            factory.setXIncludeAware(false);
            LOGGER.warn("The DocumentBuilderFactory [{}] does not support XInclude: {}", factory, e);
        } catch (final AbstractMethodError | NoSuchMethodError err) {
            LOGGER.warn(
                    "The DocumentBuilderFactory [{}] is out of date and does not support XInclude: {}", factory, err);
        }
        setFeature(factory, XINCLUDE_FIXUP_BASE_URIS, true);
        setFeature(factory, XINCLUDE_FIXUP_LANGUAGE, true);
    }

    @Override
    public void setup() {
        if (rootElement == null) {
            LOGGER.error("No logging configuration");
            return;
        }
        constructHierarchy(rootNode, rootElement);
        if (status.size() > 0) {
            for (final Status s : status) {
                LOGGER.error("Error processing element {} ({}): {}", s.name, s.element, s.errorType);
            }
            return;
        }
        rootElement = null;
    }

    @Override
    public Configuration reconfigure() {
        try {
            final ConfigurationSource source = getConfigurationSource().resetInputStream();
            if (source == null) {
                return null;
            }
            final XmlConfiguration config = new XmlConfiguration(getLoggerContext(), source);
            return config.rootElement == null ? null : config;
        } catch (final IOException ex) {
            LOGGER.error("Cannot locate file {}", getConfigurationSource(), ex);
        }
        return null;
    }

    private void constructHierarchy(final Node node, final Element element) {
        processAttributes(node, element);
        final StringBuilder buffer = new StringBuilder();
        final NodeList list = element.getChildNodes();
        final List<Node> children = node.getChildren();
        for (int i = 0; i < list.getLength(); i++) {
            final org.w3c.dom.Node w3cNode = list.item(i);
            if (w3cNode instanceof Element) {
                final Element child = (Element) w3cNode;
                final String name = getType(child);
                final PluginType<?> type = pluginManager.getPluginType(name);
                final Node childNode = new Node(node, name, type);
                constructHierarchy(childNode, child);
                if (type == null) {
                    final String value = childNode.getValue();
                    if (!childNode.hasChildren() && value != null) {
                        node.getAttributes().put(name, value);
                    } else {
                        status.add(new Status(name, element, ErrorType.CLASS_NOT_FOUND));
                    }
                } else {
                    children.add(childNode);
                }
            } else if (w3cNode instanceof Text) {
                final Text data = (Text) w3cNode;
                buffer.append(data.getData());
            }
        }

        final String text = buffer.toString().trim();
        if (text.length() > 0 || (!node.hasChildren() && !node.isRoot())) {
            node.setValue(text);
        }
    }

    private String getType(final Element element) {
        if (strict) {
            final NamedNodeMap attrs = element.getAttributes();
            for (int i = 0; i < attrs.getLength(); ++i) {
                final org.w3c.dom.Node w3cNode = attrs.item(i);
                if (w3cNode instanceof Attr) {
                    final Attr attr = (Attr) w3cNode;
                    if (attr.getName().equalsIgnoreCase("type")) {
                        final String type = attr.getValue();
                        attrs.removeNamedItem(attr.getName());
                        return type;
                    }
                }
            }
        }
        return element.getTagName();
    }

    private Map<String, String> processAttributes(final Node node, final Element element) {
        final NamedNodeMap attrs = element.getAttributes();
        final Map<String, String> attributes = node.getAttributes();

        for (int i = 0; i < attrs.getLength(); ++i) {
            final org.w3c.dom.Node w3cNode = attrs.item(i);
            if (w3cNode instanceof Attr) {
                final Attr attr = (Attr) w3cNode;
                if (attr.getName().equals("xml:base")) {
                    continue;
                }
                attributes.put(attr.getName(), attr.getValue());
            }
        }
        return attributes;
    }

    @Override
    public String toString() {
        return getClass().getSimpleName() + "[location=" + getConfigurationSource() + "]";
    }

    /**
     * The error that occurred.
     */
    private enum ErrorType {
        CLASS_NOT_FOUND
    }

    /**
     * Status for recording errors.
     */
    private static class Status {
        private final Element element;
        private final String name;
        private final ErrorType errorType;

        public Status(final String name, final Element element, final ErrorType errorType) {
            this.name = name;
            this.element = element;
            this.errorType = errorType;
        }

        @Override
        public String toString() {
            return "Status [name=" + name + ", element=" + element + ", errorType=" + errorType + "]";
        }
    }
}<|MERGE_RESOLUTION|>--- conflicted
+++ resolved
@@ -141,11 +141,7 @@
             try (final InputStream is =
                     Loader.getResourceAsStream(schemaResource, XmlConfiguration.class.getClassLoader())) {
                 if (is != null) {
-<<<<<<< HEAD
-                    final javax.xml.transform.Source src = new StreamSource(is);
-=======
                     final javax.xml.transform.Source src = new StreamSource(is, schemaResource);
->>>>>>> a162b7c3
                     final SchemaFactory factory = SchemaFactory.newInstance(XMLConstants.W3C_XML_SCHEMA_NS_URI);
                     Schema schema = null;
                     try {
